import geopandas as gpd
import fiona
import inspect
import json
import numpy as np
import pandas as pd
import rasterio as rio
import sys

from . import tools as t
from os import PathLike
from pathlib import Path
from rasterio.features import rasterize, shapes
from rasterio.warp import transform_bounds


class PyGeoFlood(object):
    """A class to implement the height above nearest drainage method"""

    @property
    def dem_path(self) -> str | PathLike:
        return getattr(self, "_dem_path")

    @dem_path.setter
    def dem_path(self, value: str | PathLike):
        # convert to Path object unless None
        if value is None:
            setattr(self, "_dem_path", value)
        else:
            if isinstance(value, (str, PathLike)):
                setattr(self, "_dem_path", Path(value))
                # if a project directory is not provided, it will be set to
                # directory containing DEM when dem_path is set
                if self.project_dir is None:
                    self.project_dir = Path(value).parent
            else:
                raise TypeError(
                    f"dem_path must be a string or os.PathLike object"
                )

    # make these attributes properties with getters and setters
    # t.path_property() ensures attribute is a pathlib.Path object
    project_dir = t.path_property("project_dir")
    
    # below paths are set to default values in __init__
    filtered_dem_path = t.path_property("filtered_dem_path")
    slope_path = t.path_property("slope_path")
    curvature_path = t.path_property("curvature_path")
    filled_path = t.path_property("filled_path")
    mfd_fac_path = t.path_property("mfd_fac_path")
    d8_fdr_path = t.path_property("d8_fdr_path")
    basins_path = t.path_property("basins_path")
    outlets_path = t.path_property("outlets_path")
    flow_skeleton_path = t.path_property("flow_skeleton_path")
    curvature_skeleton_path = t.path_property("curvature_skeleton_path")
    combined_skeleton_path = t.path_property("combined_skeleton_path")
    cost_function_geodesic_path = t.path_property("cost_function_geodesic_path")
    geodesic_distance_path = t.path_property("geodesic_distance_path")
    channel_heads_path = t.path_property("channel_heads_path")
    flowline_path = t.path_property("flowline_path")
    endpoints_path = t.path_property("endpoints_path")
    binary_hand_path = t.path_property("binary_hand_path")
    custom_flowline_path = t.path_property("custom_flowline_path")
    custom_flowline_raster_path = t.path_property("custom_flowline_raster_path")
    channel_network_path = t.path_property("channel_network_path")
    channel_network_raster_path = t.path_property("channel_network_raster_path")
    cost_function_channel_path = t.path_property("cost_function_channel_path")
    hand_path = t.path_property("hand_path")
    segmented_channel_network_path = t.path_property(
        "segmented_channel_network_path"
    )
    segmented_channel_network_raster_path = t.path_property(
        "segmented_channel_network_raster_path"
    )
    segment_catchments_raster_path = t.path_property(
        "segment_catchments_raster_path"
    )
    river_attributes_path = t.path_property("river_attributes_path")
    segment_catchments_path = t.path_property("segment_catchments_path")
    catchment_path = t.path_property("catchment_path")
    src_path = t.path_property("src_path")
    streamflow_forecast_path = t.path_property("streamflow_forecast_path")
    flood_stage_path = t.path_property("flood_stage_path")
    fim_path = t.path_property("fim_path")



    @property
    def config(self):
        """
        Getter for the config property. Returns the PGF_Config instance.
        """
        return self._config

    @config.setter
    def config(self, value):
        """
        Setter for the config property. Accepts either a PGF_Config instance or a dict.
        Converts dicts to PGF_Config instances.
        """
        if isinstance(value, PGF_Config):
            self._config = value
        elif isinstance(value, dict):
            self._config = PGF_Config(value)
        elif value is None:
            self._config = None
        else:
            raise ValueError(
                "Config must be a PGF_Config instance, a dict, or None."
            )

    def __init__(
        self,
        dem_path=None,
        project_dir=None,
        config=None,
    ):
        """
        Create a new pygeoflood model instance.

        Parameters
        ----------
        dem_path : `str`, `os.PathLike`
            Path to DEM in GeoTIFF format.
        project_dir : `str`, `os.PathLike`, optional
            Path to project directory. Default is the directory containing the
            DEM. All outputs will be saved to this directory.
        **kwargs : `dict`, optional
        """
        # if no project_dir is provided, use dir containing DEM
        if project_dir is not None:
            self.project_dir = project_dir
        elif dem_path is not None:
            self.project_dir = Path(dem_path).parent
        else:
            self.project_dir = None
        # automatically becomes a pathlib.Path object if not aleady
        self.dem_path = dem_path
        
        # Initialize default paths
        default_prefix=f"{self.project_dir}/{self.dem_path.stem}"
        
        self.filtered_dem_path = f"{default_prefix}_filtered.tif"
        self.slope_path = f"{default_prefix}_slope.tif"
        self.curvature_path = f"{default_prefix}_curvature.tif"
        self.filled_path = f"{default_prefix}_filled.tif"
        self.mfd_fac_path = f"{default_prefix}_mfd_fac.tif"
        self.d8_fdr_path = f"{default_prefix}_d8_fdr.tif"
        self.basins_path = f"{default_prefix}_basins.tif"
        self.outlets_path = f"{default_prefix}_outlets.tif"
        self.flow_skeleton_path = f"{default_prefix}_flow_skeleton.tif"
        self.curvature_skeleton_path = f"{default_prefix}_curvature_skeleton.tif"
        self.combined_skeleton_path = f"{default_prefix}_combined_skeleton.tif"
        self.cost_function_geodesic_path = f"{default_prefix}_cost_function_geodesic.tif"
        self.geodesic_distance_path = f"{default_prefix}_geodesic_distance.tif"
        self.channel_heads_path = f"{default_prefix}_channel_heads.shp"
        self.flowline_path = f"{default_prefix}_flowline.shp"
        self.endpoints_path = f"{default_prefix}_endpoints.csv"
        self.binary_hand_path = f"{default_prefix}_binary_hand.tif"
        self.channel_network_path = f"{default_prefix}_channel_network.shp"
        self.channel_network_raster_path = f"{default_prefix}_channel_network_raster.tif"
        self.cost_function_channel_path = f"{default_prefix}_cost_function_channel.tif"
        self.hand_path = f"{default_prefix}_HAND.tif"
        self.segmented_channel_network_path = f"{default_prefix}_segmented_channel_network.shp"
        self.segmented_channel_network_raster_path = f"{default_prefix}_segmented_channel_network_raster.tif"
        self.segment_catchments_raster_path = f"{default_prefix}_segment_catchments.tif"
        self.river_attributes_path = f"{default_prefix}_river_attributes.csv"
        self.segment_catchments_path = f"{default_prefix}_segment_catchments.tif"
        self.catchment_path = f"{default_prefix}_cathcment.shp"
        self.src_path = f"{default_prefix}_src.csv"
        self.flood_stage_path = f"{default_prefix}_flood_stage.csv"
        self.fim_path = f"{default_prefix}_fim.tif"
        self.custom_flowline_path = f"{default_prefix}_custom_flowline.shp"
        self.custom_flowline_raster_path = f"{default_prefix}_custom_flowline_raster.tif"
        self.streamflow_forecast_path = f"{default_prefix}_streamflow_forecast"



        # check if 'config' is a dictionary and not an instance of PGF_Config
        if isinstance(config, dict):
            # create PGF_Config instance from dictionary
            self.config = PGF_Config(config)
        elif isinstance(config, PGF_Config):
            # directly use PGF_Config instance if provided
            self.config = config
        else:
            self.config = None

    # string representation of class
    # output can be used to recreate instance
    def __repr__(self):
        if all(val is None for val in self.__dict__.values()):
            return f"{self.__class__.__name__}()"
        else:
            attrs = "\n    ".join(
                (
                    f'{k[1:]}="{v}",'
                    if isinstance(v, (str, Path))
                    else f"{k[1:]}={v!r},"
                )
                for k, v in self.__dict__.items()
                if v is not None
            )
            return f"{self.__class__.__name__}(\n    {attrs}\n)"

    def to_paths(self, file_path):
        with open(file_path, "w") as file:
            for attr, value in vars(self).items():
                if (
                    attr.endswith("_path") or attr.endswith("_dir")
                ) and value is not None:
                    # remove leading "_" if necessary
                    attr = attr.lstrip("_")
                    file.write(f'{attr}="{value}"\n')
        print(f"Paths written to {file_path}")

    @staticmethod
    def from_paths(file_path):
        attributes = {}
        with open(file_path, "r") as file:
            for line in file:
                # Assuming the format is exactly 'attribute="value",\n'
                line = line.strip()  # Remove whitespace and newline characters
                if line:
                    attr, value = line.split("=")
                    # Remove quotation marks
                    attributes[attr] = value.strip('"')
        if "project_dir" not in attributes.keys():
            attributes["project_dir"] = None
        return PyGeoFlood(**attributes)

    @t.time_it
    @t.use_config_defaults
    def apply_nonlinear_filter(
        self,
        custom_dem: str | PathLike = None,
        custom_path: str | PathLike = None,
        method: str = "PeronaMalik2",
        smoothing_quantile: float = 0.9,
        time_increment: float = 0.1,
        n_iter: int = 50,
        sigma_squared: float = 0.05,
    ):
        """
        Apply nonlinear filter to DEM. The dem_path attribute must be set before
        calling this method.

        Parameters
        ----------
        custom_dem : `str`, `os.PathLike`, optional
            Custom file path for input DEM. If not provided, default DEM used. 
            A custom_path is required when a custom_dem is provided.
        custom_path : `str`, `os.PathLike`, optional
            Custom file path to save filtered DEM. If not provided, filtered DEM
            will be saved in project directory.
        method : `str`, optional
            Filter method to apply to DEM. Options include:
            - "PeronaMalik1": TODO: detailed description
            - "PeronaMalik2": TODO: detailed description
            - "Gaussian": Smoothes DEM with a Gaussian filter.
            Default is "PeronaMalik2".
        smoothing_quantile : `float`, optional
            Quantile for calculating Perona-Malik nonlinear filter
            edge threshold value (kappa). Default is 0.9.
        time_increment : `float`, optional
            Time increment for Perona-Malik nonlinear filter. Default is 0.1.
            AKA gamma, a higher makes diffusion process faster but can lead to
            instability.
        n_iter : `int`, optional
            Number of iterations for Perona-Malik nonlinear filter. Default is 50.
        sigma_squared : `float`, optional
            Variance of Gaussian filter. Default is 0.05.
        """
        if custom_dem is None:
            dem=self.dem_path
        else:
            dem=custom_dem
            if custom_path is None:
                raise ValueError("A custom path is required when a custom DEM is provided.")

        t.check_attributes(
            [("DEM", dem)], "apply_nonlinear_filter"
        )

        # read original DEM
        dem, dem_profile = t.read_raster(dem)
        pixel_scale = dem_profile["transform"].a
        edgeThresholdValue = t.lambda_nonlinear_filter(
            dem, pixel_scale, smoothing_quantile
        )

        filtered_dem = t.anisodiff(
            img=dem,
            niter=n_iter,
            kappa=edgeThresholdValue,
            gamma=time_increment,
            step=(pixel_scale, pixel_scale),
            option=method,
        )

        # set output file path for filtered DEM
        if custom_path is None:
            output_filtered_dem_path = self.filtered_dem_path
        else:
            output_filtered_dem_path = f"{custom_path}.tif"

        # write filtered DEM
        t.write_raster(
            raster=filtered_dem,
            profile=dem_profile,
            file_path=output_filtered_dem_path,
        )
        print(f"Filtered DEM written to {output_filtered_dem_path}")

    @t.time_it
    @t.use_config_defaults
    def calculate_slope(
        self,
        custom_filtered_dem: str | PathLike = None,
        custom_path: str | PathLike = None,
    ):
        """
        Calculate slope of DEM.

        Parameters
        ----------
        custom_filtered_dem : `str`, `os.PathLike`, optional
            Custom file path for input filtered dem. If not provided default 
            filtered_dem is used. A custom_path is required when a 
            custom_filtered_dem is provided.
        custom_path : `str`, `os.PathLike`, optional
            Custom path to save slope raster. If not provided, slope raster
            will be saved in project directory.
        """
        if custom_filtered_dem is None:
            filtered_dem = self.filtered_dem_path
        else:
            filtered_dem = custom_filtered_dem
            if custom_path is None:
                raise ValueError("A custom path is required when a custom filtered DEM is provided.")

        t.check_attributes(
            [("Filtered DEM", filtered_dem)], "calculate_slope"
        )

        # read filtered DEM
        filtered_dem, filtered_dem_profile = t.read_raster(
            filtered_dem
        )
        # pixel scale must be the same in x and y directions
        # transform.a is in x direction, transform.e is in y direction
        pixel_scale = filtered_dem_profile["transform"].a
        slope_array = t.compute_dem_slope(filtered_dem, pixel_scale)

        # set output file path for slope array
        if custom_path is None:
            output_slope_path = self.slope_path
        else:
            output_slope_path = f"{custom_path}.tif"

        # write slope array
        t.write_raster(
            raster=slope_array,
            profile=filtered_dem_profile,
            file_path=output_slope_path,
        )
        print(f"Slope raster written to {output_slope_path}")

    @t.time_it
    @t.use_config_defaults
    def calculate_curvature(
        self,
        custom_filtered_dem: str | PathLike = None,
        custom_path: str | PathLike = None,
        method: str = "geometric",
    ):
        """
        Calculate curvature of DEM.

        Parameters
        ----------
        custom_filtered_dem : `str`, `os.PathLike`, optional
            Custom file path for input filtered dem. If not provided default 
            filtered_dem is used. A custom_path is required when a 
            custom_filtered_dem is provided.
        custom_path : `str`, `os.PathLike`, optional
            Custom path to save curvature raster. If not provided, curvature
            raster will be saved in project directory.
        method : `str`, optional
            Method for calculating curvature. Options include:
            - "geometric": TODO: detailed description
            - "laplacian": TODO: detailed description
            Default is "geometric".
        """
        if custom_filtered_dem is None:
            filtered_dem = self.filtered_dem_path
        else:
            filtered_dem = custom_filtered_dem
            if custom_path is None:
                raise ValueError("A custom path is required when a custom filtered DEM is provided.")

        t.check_attributes(
            [("Filtered DEM", filtered_dem)], "calculate_curvature"
        )

        # read filtered DEM
        filtered_dem, filtered_dem_profile = t.read_raster(
            filtered_dem
        )
        pixel_scale = filtered_dem_profile["transform"].a
        curvature_array = t.compute_dem_curvature(
            filtered_dem,
            pixel_scale,
            method,
        )

        # set output file path for curvature array
        if custom_path is None:
            output_curvature_path = self.curvature_path
        else:
            output_curvature_path = f"{custom_path}.tif"

        # write curvature array
        t.write_raster(
            raster=curvature_array,
            profile=filtered_dem_profile,
            file_path=output_curvature_path,
        )
        print(f"Curvature raster written to {output_curvature_path}")

    @t.time_it
    @t.use_config_defaults
    def fill_depressions(
        self,
        custom_filtered_dem: str | PathLike = None,
        custom_path: str | PathLike = None,
        **wbt_args,
    ):
        """
        Fill filtered DEM depressions. This is a wrapper for the WhiteboxTools
        `fill_depressions` function.

        Parameters
        ----------
        custom_filtered_dem : `str`, `os.PathLike`, optional
            Custom file path for input filtered dem. If not provided default 
            filtered_dem is used. A custom_path is required when a 
            custom_filtered_dem is provided.
        custom_path : `str`, `os.PathLike`, optional
            Path to save filled DEM. If not provided, filled DEM will be saved
            in project directory.
        wbt_args : `dict`, optional
            Additional arguments to pass to the WhiteboxTools `fill_depressions`
            function. See WhiteboxTools documentation for details.
        """
        if custom_filtered_dem is None:
            filtered_dem = self.filtered_dem_path
        else:
            filtered_dem = custom_filtered_dem
            if custom_path is None:
                raise ValueError("A custom path is required when a custom filtered DEM is provided.")

        t.check_attributes(
            [("Filtered DEM", filtered_dem)], "fill_depressions"
        )

        # set file path for filled DEM
        if custom_path is None:
            output_filled_path = self.filled_path
        else:
            output_filled_path = f"{custom_path}.tif"

        # get instance of WhiteboxTools
        wbt = t.get_WhiteboxTools()

        # fill DEM depressions
        # use absolute paths to avoid errors
        # Set default value for fix_flats if not provided
        if "fix_flats" not in wbt_args:
            wbt_args["fix_flats"] = True
        wbt.fill_depressions(
<<<<<<< HEAD
            dem=Path(filtered_dem).resolve(),
            output=Path(output_filled_path).resolve(),
            fix_flats=True,
=======
            dem=self.filtered_dem_path.resolve(),
            output=self.filled_path.resolve(),
>>>>>>> 397215be
            **wbt_args,
        )

        print(f"Filled DEM written to {output_filled_path}")

    @t.time_it
    @t.use_config_defaults
    def calculate_mfd_flow_accumulation(
        self,
        custom_filled_dem: str | PathLike = None,
        custom_path: str | PathLike = None,
        **wbt_args,
    ):
        """
        Calculate MFD flow accumulation. This is a wrapper for the WhiteboxTools
        `quinn_flow_accumulation` function.

        Parameters
        ----------
        custom_filled_dem : `str`, `os.PathLike`, optional
            Custom file path for input filled dem. If not provided default 
            filled_dem is used. A custom_path is required when a 
            custom_filled_dem is provided.
        custom_path : `str`, `os.PathLike`, optional
            Path to save MFD flow accumulation raster. If not provided, MFD flow
            accumulation raster will be saved in project directory.
        wbt_args : `dict`, optional
            Additional arguments to pass to the WhiteboxTools `quinn_flow_accumulation`
            function. See WhiteboxTools documentation for details.
        """
        if custom_filled_dem is None:
            filled_dem = self.filled_path
        else:
            filled_dem = custom_filled_dem
            if custom_path is None:
                raise ValueError("A custom path is required when a custom filled DEM is provided.")

        t.check_attributes(
            [("Filled DEM", filled_dem)],
            "calculate_mfd_flow_accumulation",
        )

        # set file path for mfd_fac
        if custom_path is None:
            output_mfd_fac_path = self.mfd_fac_path
        else:
            output_mfd_fac_path = f"{custom_path}.tif"

        # get instance of WhiteboxTools
        wbt = t.get_WhiteboxTools()

        # calculate MFD flow accumulation
        # use absolute paths to avoid errors
        if "out_type" not in wbt_args:
            wbt_args["out_type"] = "cells"
        wbt.quinn_flow_accumulation(
<<<<<<< HEAD
            dem=Path(filled_dem).resolve(),
            output=Path(output_mfd_fac_path).resolve(),
            out_type="cells",
=======
            dem=self.filled_path.resolve(),
            output=self.mfd_fac_path.resolve(),
>>>>>>> 397215be
            **wbt_args,
        )

        print(
            f"MFD flow accumulation raster written to {output_mfd_fac_path}"
        )

    @t.time_it
    @t.use_config_defaults
    def calculate_d8_flow_direction(
        self,
        custom_filled_dem: str | PathLike = None,
        custom_filtered_dem: str | PathLike = None,
        custom_path: str | PathLike = None,
        **wbt_args,
    ):
        """
        Calculate D8 flow direction. This is a wrapper for the WhiteboxTools
        `d8_pointer` function.

        Parameters
        ----------
        custom_filled_dem : `str`, `os.PathLike`, optional
            Custom file path for input filled dem. If not provided default 
            filled_dem is used. A custom_path is required when a 
            custom_filtered_dem is provided.
        custom_filtered_dem : `str`, `os.PathLike`, optional
            Custom file path for input filtered dem. If not provided default 
            filtered_dem is used. A custom_path is required when a 
            custom_filtered_dem is provided.
        custom_path : `str`, `os.PathLike`, optional
            Path to save D8 flow direction raster. If not provided, D8 flow
            direction raster will be saved in project directory.
        wbt_args : `dict`, optional
            Additional arguments to pass to the WhiteboxTools `d8_pointer`
            function. See WhiteboxTools documentation for details.
        """
        if custom_filled_dem is None:
            filled_dem = self.filled_path
        else:
            filled_dem = custom_filled_dem
            if custom_path is None:
                raise ValueError("A custom path is required when a custom filled DEM is provided.")

        if custom_filtered_dem is None:
            filtered_dem = self.filtered_dem_path
        else:
            filtered_dem = custom_filtered_dem
            if custom_path is None:
                raise ValueError("A custom path is required when a custom filtered DEM is provided.")

        check_rasters = [
            ("Filled DEM", filled_dem),
            ("Filtered DEM", filtered_dem)
        ]

        t.check_attributes(check_rasters, "calculate_d8_flow_direction")


        # set file path for filled DEM
        if custom_path is None:
            output_d8_fdr_path = self.d8_fdr_path
        else:
            output_d8_fdr_path = f"{custom_path}.tif"

        # get instance of WhiteboxTools
        wbt = t.get_WhiteboxTools()

        # calculate D8 flow direction
        # use absolute paths to avoid errors
        wbt.d8_pointer(
            dem=Path(filled_dem).resolve(),
            output=Path(output_d8_fdr_path).resolve(),
            **wbt_args,
        )

        # for some reason WBT assigns D8 values to nodata cells
        # add back nodata cells from filtered DEM
        filtered_dem, filtered_profile = t.read_raster(filtered_dem)
        filtered_dem[filtered_dem == filtered_profile["nodata"]] = np.nan
        # read D8 flow direction raster
        d8_fdr, d8_profile = t.read_raster(output_d8_fdr_path)
        d8_fdr[np.isnan(filtered_dem)] = d8_profile["nodata"]
        # write D8 flow direction raster
        t.write_raster(
            raster=d8_fdr,
            profile=d8_profile,
            file_path=output_d8_fdr_path,
        )

        print(f"D8 flow direction raster written to {output_d8_fdr_path}")

    @t.time_it
    @t.use_config_defaults
    def find_outlets(
        self,
        custom_d8_fdr: str | PathLike = None,
        custom_path: str | PathLike = None,
    ):
        """
        Create outlets raster. Outlets are cells which have no downslope neighbors
        according to the D8 flow direction. Outlets are designated by 1, all other
        cells are designated by 0.

        Parameters
        ----------
        custom_d8_fdr : `str`, `os.PathLike`, optional
            Custom file path for input d8 flow direction. If not provided default 
            d8_fdr is used. A custom_path is required when a 
            custom_d8_fdr is provided.
        custom_path : `str`, `os.PathLike`, optional
            Path to save outlets raster. If not provided, outlets raster will be
            saved in project directory.
        """
        if custom_d8_fdr is None:
            d8_fdr = self.d8_fdr_path
        else:
            d8_fdr = custom_d8_fdr
            if custom_path is None:
                raise ValueError("A custom path is required when a custom d8_fdr is provided.")

        t.check_attributes(
            [("D8 flow direction raster", d8_fdr)],
            "find_outlets",
        )

        # read D8 flow direction raster, outlets designated by WBT as 0
        outlets, profile = t.read_raster(d8_fdr)
        nan_mask = outlets == profile["nodata"]
        # get outlets as 1, all else as 0
        # make all cells 1 that are not outlets
        outlets[outlets != 0] = 1
        # flip to get outlets as 1, all else as 0
        outlets = 1 - outlets
        # reset nodata cells, which were set to 0 above
        outlets[nan_mask] = profile["nodata"]

        # set file path for outlets path
        if custom_path is None:
            output_outlets_path = self.outlets_path
        else:
            output_outlets_path = f"{custom_path}.tif"



        # write outlets raster
        t.write_raster(
            raster=outlets,
            profile=profile,
            file_path=output_outlets_path,
        )

        print(f"Outlets raster written to {output_outlets_path}")

    @t.time_it
    @t.use_config_defaults
    def delineate_basins(
        self,
        custom_d8_fdr: str | PathLike = None,
        custom_path: str | PathLike = None,
        **wbt_args,
    ):
        """
        Delineate basins. This is a wrapper for the WhiteboxTools `basins` function.

        Parameters
        ----------
        custom_d8_fdr : `str`, `os.PathLike`, optional
            Custom file path for input d8 flow direction. If not provided default 
            d8_fdr is used. A custom_path is required when a 
            custom_d8_fdr is provided.
        custom_path : `str`, `os.PathLike`, optional
            Path to save basins raster. If not provided, basins raster will be
            saved in project directory.
        wbt_args : `dict`, optional
            Additional arguments to pass to the WhiteboxTools `basins` function.
            See WhiteboxTools documentation for details.
        """
        if custom_d8_fdr is None:
            d8_fdr = self.d8_fdr_path
        else:
            d8_fdr = custom_d8_fdr
            if custom_path is None:
                raise ValueError("A custom path is required when a custom d8_fdr is provided.")

        t.check_attributes(
            [("D8 flow direction raster", d8_fdr)],
            "delineate_basins",
        )

        # set file path for basins path
        if custom_path is None:
            output_basins_path = self.basins_path
        else:
            output_basins_path = f"{custom_path}.tif"
        # get instance of WhiteboxTools
        wbt = t.get_WhiteboxTools()

        # delineate basins
        # use absolute paths to avoid errors
        wbt.basins(
            d8_pntr=Path(d8_fdr).resolve(),
            output=Path(output_basins_path).resolve(),
            **wbt_args,
        )

        print(f"Basins raster written to {output_basins_path}")

    @t.time_it
    @t.use_config_defaults
    def define_skeleton(
        self,
        custom_curvature: str | PathLike = None,
        custom_mfd_fac: str | PathLike = None,
        custom_path: str | PathLike = None,
        fac_threshold: float = 3000,
        write_flow_skeleton: bool = False,
        write_curvature_skeleton: bool = False
    ):
        """
        Define skeleton from flow and curvature.

        Parameters
        ----------
        custom_curvature : `str`, `os.PathLike`, optional
            Custom file path for input curvature. If not provided default
            curvature is used. A custom_path is required when a custom_curvature is provided.
        custom_mfd_fac : `str`, `os.PathLike`, optional
            Custom file path for input mfd_fac. If not provided default
            mfd_fac is used. A custom_path is required when a custom_mfd_fac is provided.
        custom_path : `str`, `os.PathLike`, optional
            Custom path to save combined skeleton. If not provided, combined
            skeleton will be saved in project directory.
        fac_threshold : `float`, optional
            Flow accumlulation threshold for defining flow skeleton. Default is 3000.
        write_flow_skeleton : `bool`, optional
            Whether to write flow skeleton to file. Default is False.
        write_curvature_skeleton : `bool`, optional
            Whether to write curvature skeleton to file. Default is False.
        """
        if custom_curvature is None:
            curvature = self.curvature_path
        else:
            curvature = custom_curvature
            if custom_path is None:
                raise ValueError("A custom path is required when a custom curvature is provided.")

        if custom_mfd_fac is None:
            mfd_fac = self.mfd_fac_path
        else:
            mfd_fac = custom_mfd_fac
            if custom_path is None:
                raise ValueError("A custom path is required when a custom mfd_fac is provided.")

        check_rasters = [
            ("Curvature raster", curvature),
            ("Flow accumulation raster", mfd_fac),
        ]

        t.check_attributes(check_rasters, "define_skeleton")

        # get skeleton from curvature only
        curvature, curvature_profile = t.read_raster(curvature)
        finite_curvature = curvature[np.isfinite(curvature)]
        curvature_mean = np.nanmean(finite_curvature)
        curvature_std = np.nanstd(finite_curvature)
        print("Curvature mean: ", curvature_mean)
        print("Curvature standard deviation: ", curvature_std)
        print(f"Curvature Projection: {str(curvature_profile['crs'])}")
        thresholdCurvatureQQxx = 1.5
        curvature_threshold = (
            curvature_mean + thresholdCurvatureQQxx * curvature_std
        )
        curvature_skeleton = t.get_skeleton(curvature, curvature_threshold)

        # get skeleton from flow only
        mfd_fac, _ = t.read_raster(mfd_fac)
        mfd_fac[np.isnan(curvature)] = np.nan
        mfd_fac_mean = np.nanmean(mfd_fac)
        print("Mean upstream flow: ", mfd_fac_mean)
        fac_skeleton = t.get_skeleton(mfd_fac, fac_threshold)

        # get skeleton from flow and curvature
        combined_skeleton = t.get_skeleton(
            curvature, curvature_threshold, mfd_fac, fac_threshold
        )

        skeleton_profile = curvature_profile.copy()
        skeleton_profile.update(dtype="int16", nodata=-32768)

        if write_flow_skeleton:
            # set file path for flow skeleton
            output_flow_skeleton_path = self.flow_skeleton_path

            t.write_raster(
                raster=fac_skeleton,
                profile=skeleton_profile,
                file_path=output_flow_skeleton_path,
            )
            print(f"Flow skeleton written to {output_flow_skeleton_path}")

        if write_curvature_skeleton:
            # setfile path for curvature skeleton
            output_curvature_skeleton_path = self.curvature_skeleton_path
            t.write_raster(
                raster=curvature_skeleton,
                profile=skeleton_profile,
                file_path=output_curvature_skeleton_path,
            )
            print(
                f"Curvature skeleton written to {output_curvature_skeleton_path}"
            )

        # set combined skeleton file path
        if custom_path is None:
            output_combined_skeleton_path = self.combined_skeleton_path
        else:
            output_combined_skeleton_path = f"{custom_path}.tif"

        t.write_raster(
            raster=combined_skeleton,
            profile=skeleton_profile,
            file_path=output_combined_skeleton_path,
        )
        print(
            f"Combined skeleton written to {output_combined_skeleton_path}"
        )

    @t.time_it
    @t.use_config_defaults
    def calculate_geodesic_distance(
        self,
        custom_curvature: str | PathLike = None,
        custom_mfd_fac: str | PathLike = None,
        custom_outlets: str | PathLike = None,
        custom_basins: str | PathLike = None,
        custom_combined_skeleton: str | PathLike = None,
        custom_filtered_dem: str | PathLike = None,
        custom_path: str | PathLike = None,
        write_cost_function: bool = False,
        basin_elements: int = 2,
        area_threshold: float = 0.1,
        normalize_curvature: bool = True,
        local_cost_min: float | None = None,
    ):
        """
        Calculate geodesic distance.

        Parameters
        ----------
        custom_curvature : `str`, `os.PathLike`, optional
            Custom file path to input curvature. If not provided default 
            curvature is used. A custom_path is required when a custom_curvature is provided.
        custom_mfd_fac : `str`, `os.PathLike`, optional
            Custom file path to input mfd_fac. If not provided default 
            mfd_fac is used. A custom_path is required when a custom_mfd_fac is provided.
        custom_outlets : `str`, `os.PathLike`, optional
            Custom file path to input outlets. If not provided default 
            outlets is used. A custom_path is required when a custom_outlets is provided.
        custom_basins : `str`, `os.PathLike`, optional
            Custom file path to input basins. If not provided default 
            basins is used. A custom_path is required when a custom_basins is provided.
        custom_combined_skeleton : `str`, `os.PathLike`, optional
            Custom file path to input skeleton. If not provided default 
            combined skeleton is used. A custom_path is required when a custom_combined_skeleton is provided.
        custom_filtered_dem: `str`, `os.PathLike`, optional
            Custom file path to input filtered dem. If not provided default 
            filtered dem is used. A custom_path is required when a custom_filtered_dem is provided.
        custom_path : `str`, `os.PathLike`, optional
            Path to save geodesic distance raster. If not provided, geodesic
            distance raster will be saved in project directory.
        write_cost_function : `bool`, optional
            Whether to write cost function raster to file. Default is False.
        basin_elements : `int`, optional
            Number of basin elements. Default is 2.
        area_threshold : `float`, optional
            Area threshold for fast marching method. Default is 0.1.
        normalize_curvature : `bool`, optional
            Whether to normalize curvature. Default is True.
        local_cost_min : `float`, optional
            Minimum local cost. Default is None.
        """
        if custom_curvature is None:
            curvature = self.curvature_path
        else:
            curvature = custom_curvature
        if custom_mfd_fac is None:
            mfd_fac = self.mfd_fac_path
        else:
            mfd_fac = custom_mfd_fac
        if custom_outlets is None:
            outlets = self.outlets_path
        else:
            outlets = custom_outlets
        if custom_basins is None:
            basins = self.basins_path
        else:
            basins = custom_basins
        if custom_combined_skeleton is None:
            combined_skeleton = self.combined_skeleton_path
        else:
            combined_skeleton = custom_combined_skeleton
        if custom_filtered_dem is None:
            filtered_dem = self.filtered_dem_path
        else:
            filtered_dem = custom_filtered_dem

        for input in [custom_curvature,
                      custom_mfd_fac,
                      custom_outlets,
                      custom_basins,
                      custom_combined_skeleton,
                      custom_filtered_dem]:
            if input is not None and custom_path is None:
                raise ValueError(f"A custom path is required when a custom {input} is provided.")

        check_rasters = [
            ("Curvature raster", curvature),
            ("Flow accumulation raster", mfd_fac),
            ("Outlets raster", outlets),
            ("Basins raster", basins),
            ("Combined skeleton raster", combined_skeleton),
            ("filtered dem", filtered_dem),
        ]

        t.check_attributes(check_rasters, "calculate_geodesic_distance")

        outlets, o_profile = t.read_raster(outlets)
        outlets = outlets.astype(np.float32)
        outlets[(outlets == 0) | (outlets == o_profile["nodata"])] = np.nan
        outlets = np.transpose(np.argwhere(~np.isnan(outlets)))
        basins, _ = t.read_raster(basins)
        curvature, _ = t.read_raster(curvature)
        mfd_fac, _ = t.read_raster(mfd_fac)
        filtered_dem, filt_profile = t.read_raster(filtered_dem)
        mfd_fac[np.isnan(filtered_dem)] = np.nan
        del filtered_dem
        combined_skeleton, _ = t.read_raster(combined_skeleton)

        # get start points for Fast Marching Method
        fmm_start_points = t.get_fmm_points(
            basins, outlets, basin_elements, area_threshold
        )

        # Computing the local cost function
        # min-max normalization of curvature (0 to 1)
        if normalize_curvature:
            curvature = t.minmax_scale(curvature)
        curvature[np.isnan(curvature)] = 0

        # calculate cost function
        # Calculate the local reciprocal cost (weight, or propagation speed
        # in the eikonal equation sense)
        # (mfd_fac + flowMean * combined_skeleton + flowMean * curvature)
        flowMean = np.nanmean(mfd_fac)
        weights_arrays = [
            (1, mfd_fac),
            (flowMean, combined_skeleton),
            (flowMean, curvature),
        ]
        cost_function_geodesic = t.get_combined_cost(
            weights_arrays, return_reciprocal=True
        )
        if local_cost_min is not None:
            cost_function_geodesic[cost_function_geodesic < local_cost_min] = (
                1.0
            )
        # print("1/cost min: ", np.nanmin(cost_function))
        # print("1/cost max: ", np.nanmax(cost_function))
        del curvature, combined_skeleton

        # Compute the geodesic distance using Fast Marching Method
        geodesic_distance = t.fast_marching(
            fmm_start_points, basins, mfd_fac, cost_function_geodesic
        )

        if write_cost_function:
            # set cost function name
            output_cost_function_geodesic_path = self.cost_function_geodesic_path

            t.write_raster(
                raster=cost_function_geodesic,
                profile=filt_profile,
                file_path=output_cost_function_geodesic_path,
            )
            print(
                f"Cost function written to {output_cost_function_geodesic_path}"
            )

        #set geodesic distance path 
        if custom_path is None:
            output_geodesic_distance_path = self.geodesic_distance_path
        else:
            output_geodesic_distance_path = f"{custom_path}.tif"
        # write geodesic distance
        t.write_raster(
            raster=geodesic_distance,
            profile=filt_profile,
            file_path=output_geodesic_distance_path,
        )

        print(
            f"Geodesic distance raster written to {output_geodesic_distance_path}"
        )

    @t.time_it
    @t.use_config_defaults
    def identify_channel_heads(
        self,
        custom_combined_skeleton: str | PathLike = None,
        custom_geodesic_distance: str | PathLike = None,
        custom_path: str | PathLike = None,
        channel_head_median_dist: int = 30,
        vector_extension: str = "shp",
        max_channel_heads: int = 10000,
    ):
        """
        Define channel heads.

        Parameters
        ----------
        custom_combined_skeleton : `str`, `os.PathLike`, optional
            Custom file path to input skeleton. If not provided default 
            combined skeleton is used. A custom_path is required when a custom_combined_skeleton is provided.
        custom_geodesic_distance : `str`, `os.PathLike`, optional
            Custom file path to input geodesic distsance. If not provided default 
            geodesic distance is used. A custom_path is required when a custom_geodesic_distance is provided.
        custom_path : `str`, `os.PathLike`, optional
            Custom path to save channel heads shapefile. If not provided,
            channel heads shapefile will be saved in project directory.
        channel_head_median_dist : `int`, optional
            Median hillslope of the input DEM, i.e. the distance between
            each pixel and the first channelized downslope pixel. Default is 30.
        vector_extension : `str`, optional
            Extension for vector file. Default is "shp".
        max_channel_heads : `int`, optional
            Maximum number of channel heads to extract. Default is 10000.
            (useful for pre-allocation of memory for large rasters)
        """
        if custom_combined_skeleton is None:
            combined_skeleton = self.combined_skeleton_path
        else:
            combined_skeleton = custom_combined_skeleton
        if custom_geodesic_distance is None:
            geodesic_distance = self.geodesic_distance_path
        else:
            geodesic_distance = custom_geodesic_distance
        
        for input in [custom_combined_skeleton,
                    custom_geodesic_distance]:
            if input is not None and custom_path is None:
                raise ValueError(f"A custom path is required when a custom {input} is provided.")


        check_rasters = [
            ("Combined skeleton raster", combined_skeleton),
            ("Geodesic distance raster", geodesic_distance),
        ]
       
        t.check_attributes(check_rasters, "identify_channel_heads")

        # read combined skeleton and geodesic distance rasters
        combined_skeleton, _ = t.read_raster(combined_skeleton)

        geodesic_distance, geo_profile = t.read_raster(
            geodesic_distance
        )

        # get channel heads
        ch_rows, ch_cols = t.get_channel_heads(
            combined_skeleton,
            geodesic_distance,
            channel_head_median_dist,
            max_channel_heads,
        )

        # set channel head outputs
        if custom_path is None:
            output_channel_heads_path = self.channel_heads_path    
        else:
            output_channel_heads_path = f"{custom_path}.{vector_extension}"
        # write channel heads points shapefile
        t.write_vector_points(
            rows=ch_rows,
            cols=ch_cols,
            profile=geo_profile,
            dataset_name="channel_heads",
            file_path=output_channel_heads_path,
        )

        print(
            f"Channel heads shapefile written to {output_channel_heads_path}"
        )

    @t.time_it
    @t.use_config_defaults
    def find_endpoints(
        self,
        custom_flowline: str | PathLike = None,
        custom_path: str | PathLike = None,
    ):
        """
        Save flowline endpoints in a csv file.

        Parameters
        ----------
        custom_flowline : `str`, `os.PathLike`, optional
            Custom file path to input flowlines. If not provided default 
            flowline is used. A custom_path is required when a custom_flowline is provided.
        custom_path : `str`, `os.PathLike`, optional
            Custom path to save endpoints csv. If not provided, endpoints
            csv will be saved in project directory.
        """
        if custom_flowline is None:
            flowline = self.flowline_path
        else:
            flowline = custom_flowline
            if custom_path is None:
                raise ValueError("A custom path is required when a custom_flowline d8_fdr is provided.")

        t.check_attributes(
            [("PyGeoFlood.flowline_path", flowline)],
            "find_endpoints",
        )

        flowline = gpd.read_file(flowline)
        endpoints = t.get_endpoints(flowline)

        # set file path for endpoints
        if custom_path is None:
            output_endpoints_path = self.endpoints_path    
        else:
            output_endpoints_path = f"{custom_path}.csv"

        # write endpoints csv
        endpoints.to_csv(output_endpoints_path, index=False)

        print(f"Endpoints csv written to {output_endpoints_path}")

    @t.time_it
    @t.use_config_defaults
    def calculate_binary_hand(
        self,
        custom_dem: str | PathLike = None,
        custom_flowline: str | PathLike = None,
        custom_path: str | PathLike = None,
    ):
        """
        Creates binary HAND raster with values of 1 given to pixels at a lower
        elevation than the NHD MR Flowline pixels they drain to (shortest D8 path).
        A value of zero is given to all other pixels in the image, i.e. pixels
        at a higher elevation than the NHD MR Flowlines.

        Parameters
        ----------
        custom_dem : `str`, `os.PathLike`, optional
            Custom file path to input dem. If not provided default 
            dem is used. A custom_path is required when a custom_dem is provided.
        custom_flowline : `str`, `os.PathLike`, optional
            Custom file path to input flowlines. If not provided default 
            flowline is used. A custom_path is required when a custom_flowline is provided.
        custom_path : `str`, `os.PathLike`, optional
            Custom path to save binary HAND raster. If not provided, binary HAND
            raster will be saved in project directory.
        """
        if custom_flowline is None:
            flowline = self.flowline_path
        else:
            flowline = custom_flowline
        if custom_dem is None:
            dem = self.dem_path
        else:
            dem = custom_dem


        for input in [custom_flowline,
                      custom_dem]:
            if input is not None and custom_path is None:
                raise ValueError(f"A custom path is required when a custom {input} is provided.")



        required_files = [
            ("DEM", dem),
            ("PyGeoFlood.flowline_path", flowline),
        ]

        t.check_attributes(required_files, "calculate_binary_hand")

        flowline = gpd.read_file(flowline)
        dem, dem_profile = t.read_raster(dem)
        binary_hand = t.get_binary_hand(flowline, dem, dem_profile)
        out_profile = dem_profile.copy()
        out_profile.update(dtype="int16", nodata=-32768)
        binary_hand[dem == dem_profile["nodata"]] = out_profile["nodata"]
        binary_hand[np.isnan(dem)] = out_profile["nodata"]

        # set file path for binary hand
        if custom_path is None:
            output_binary_hand_path = self.binary_hand_path    
        else:
            output_binary_hand_path = f"{custom_path}.tif"

        # write binary hand
        t.write_raster(
            raster=binary_hand,
            profile=out_profile,
            file_path=output_binary_hand_path,
        )

        print(f"Binary HAND raster written to {output_binary_hand_path}")

    @t.time_it
    @t.use_config_defaults
    def rasterize_custom_flowline(
        self,
        custom_flowline: str | PathLike = None,
        custom_path: str | PathLike = None,
        layer: str | int = 0,
    ):
        """
        Create custom flowline raster from user-provided flowline vector file.
        This flowline could be obtained from the NHD HR dataset, for example.
        The attribute `custom_flowline_path` must be set before running this method.
        The flowline is buffered by 5 units and cropped to the extent of the DEM.
        The crs of the flowline will be reprojected to the crs of the DEM.
        Note: if you already have a custom flowline raster, you can skip this step
        and set the `custom_flowline_raster_path` attribute directly. Used to set the 
        path properties self.custom_flowline_path and self.custom_flowline_raster_path 

        Parameters
        ----------
        custom_flowline : `str`, `os.PathLike`, optional
            Custom file path to input flowlines. If not provided default 
            custom_flowline is used. A custom_path is required when a custom_flowline is provided.
        custom_path : `str`, `os.PathLike`, optional
            Custom path to save custom flowline raster. If not provided, custom
            flowline raster will be saved in project directory. The flowline
            raster has data type int16 with 1=channel and 0=non-channel. Default path is project
            directory with suffix _custom_flowline.shp and _custom_flowline.tif
        layer : `str` or `int`, optional
            Layer name or number in flowline vector file. Default is 0.
        """
        if custom_flowline is None:
            flowline = self.custom_flowline_path
        else:
            flowline = custom_flowline
            if custom_path is None:
                raise ValueError(f"A custom path is required when a custom_flowline is provided.")
            
        t.check_attributes(
            [("PyGeoFlood.custom_flowline_path", flowline)],
            "rasterize_custom_flowline",
        )

        # get bounding box and crs from DEM to clip flowline
        with rio.open(self.dem_path) as ds:
            bbox = ds.bounds
            dem_profile = ds.profile

        # transform bounding box to crs of flowline
        with fiona.open(flowline, layer=layer) as ds:
            out_crs = ds.crs

        bbox = transform_bounds(dem_profile["crs"], out_crs, *bbox)

        # read custom flowline within bounding box and specified layer
        # layer default is 0, which will read the first (and likely only) layer
        custom_flowline = gpd.read_file(
            flowline,
            bbox=bbox,
            layer=layer,
        )

        # will reproject to dem_profile crs if necessary
        custom_flowline_raster = t.rasterize_flowline(
            flowline_gdf=custom_flowline,
            ref_profile=dem_profile,
            buffer=5,
        )

        # set custom_flowline_raster_path
        if custom_path is None:
            output_custom_flowline_raster_path   = self.custom_flowline_raster_path    
        else:
            output_custom_flowline_raster_path = f"{custom_path}.tif"

        # write custom flowline raster
        out_profile = dem_profile.copy()
        out_profile.update(dtype="int16", nodata=-32768)
        t.write_raster(
            raster=custom_flowline_raster,
            profile=out_profile,
            file_path=output_custom_flowline_raster_path,
        )

        print(
            f"Custom flowline raster written to {output_custom_flowline_raster_path}"
        )

    @t.time_it
    @t.use_config_defaults
    def extract_channel_network(
        self,
        custom_flowline: str | PathLike = None,
        custom_curvature: str | PathLike = None,
        custom_mfd_fac: str | PathLike = None,
        custom_endpoints: str | PathLike = None,
        custom_binary_hand: str | PathLike = None,
        custom_path: str | PathLike = None,
        retrace_flowline: bool = True,
        vector_extension: str = "shp",
        write_cost_function: bool = False,
        use_custom_flowline: bool = False,
        no_flowline: bool = False,
        custom_weight_curvature: float | None = None,
        custom_weight_mfd_fac: float | None = None,
        custom_weight_binary_hand: float | None = None,
        custom_weight_custom_flowline: float | None = None,
    ):
        """
        Extract channel network. The channel network will be written to raster
        and vector datasets with the same name and different extensions.
        By default, curvature, flow accumulation, and binary HAND (information
        from NHD MR flowline) are used to calculate the cost function. A custom
        flowline such as the NHD HR flowline can be included in the cost
        function with use_custom_flowline=True. Only curvature and flow
        accumulataion will be considered if no_flowline=True. The cost function
        is calculated as the reciprocal of the weighted sum of these of these
        rasters. The cost function is thresholded and used to extract the
        channel network.

        Parameters
        ----------
        custom_flowline : `str`, `os.PathLike`, optional
            Custom file path to input flowlines. If not provided default 
            flowline is used. Only used if retrace_flowline is False.
            A custom_path is required when a custom_flowline is provided.
        custom_curvature : `str`, `os.PathLike`, optional
            Custom file path to input curvature. If not provided default 
            curvature is used. A custom_path is required when a custom_curvature is provided.
        custom_mfd_fac : `str`, `os.PathLike`, optional
            Custom file path to input mfd_fac. If not provided default 
            mfd_fac is used. A custom_path is required when a custom_mfd_fac is provided.
        custom_endpoints : `str`, `os.PathLike`, optional
            Custom file path to input endpoints. If not provided default 
            endpoints is used. A custom_path is required when a custom_endpoints is provided.
        custom_binary_hand : `str`, `os.PathLike`, optional
            Custom file path to input binary_hand. If not provided default 
            bindary_hand is used. A custom_path is required when a custom_binary_hand is provided.
        custom_path : `str`, `os.PathLike`, optional
            Custom path to save channel network raster. If not provided, channel
            network raster will be saved in project directory. The channel network
            vector file will have an identical name and path, but with the extension
            `vector_extension` (shp by default).
        retrace_flowline : `bool`, optional
            Whether to retrace flowline. Default is True. If False, the existing
            NHD MR flowline will be used as the channel network, no extraction
            will be performed, and the channel network raster and vector will be
            written to file. Note: setting this option to False is not recommended,
            but may apply to specific use cases, such as on low-relief terrain.
        vector_extension : `str`, optional
            Extension for vector file. Default is "shp".
        write_cost_function : `bool`, optional
            Whether to write cost function raster to file. Default is False.
        use_custom_flowline : `bool`, optional
            Whether to use custom flowline raster in cost function. Default is False.
            Does not automatically use custom_flowline shapefile input, 
            The custom_flowline raster should be set by running 
            `rasterize_custom_flowline` method first.
        no_flowline : `bool`, optional
            Whether to use the NHD MR flowline information (binary HAND raster)
            in the cost function. Default is False, so binary HAND raster will
            be used by default.
        custom_weight_curvature : `float`, optional
            Custom weight for curvature in cost function. Default is None.
        custom_weight_mfd_fac : `float`, optional
            Custom weight for flow accumulation in cost function. Default is None.
        custom_weight_binary_hand : `float`, optional
            Custom weight for binary HAND in cost function. Default is None.
        custom_weight_custom_flowline : `float`, optional
            Custom weight for custom flowline in cost function. Default is None.
        """
        if not retrace_flowline:
            print("Using existing NHD MR flowline...")

            if custom_flowline is None:
                flowline = self.flowline_path
            else:
                flowline = custom_flowline
                if custom_path is None:
                    raise ValueError(f"A custom path is required when a custom_flowline is provided.")

            required_files = [("PyGeoFlood.flowline_path", flowline)]
            t.check_attributes(required_files, "extract_channel_network")

            # set channel network raster and vectorpath
            if custom_path is None:
                output_channel_network_raster_path = self.channel_network_raster_path
                output_channel_network_vector_path = self.channel_network_path
            else:
                output_channel_network_raster_path = f"{custom_path}.tif"
                output_channel_network_vector_path = f"{custom_path}.{vector_extension}"

            _, dem_profile = t.read_raster(self.dem_path)
            out_profile = dem_profile.copy()
            out_profile.update(dtype="int16", nodata=-32768)

            flowline = gpd.read_file(flowline)

            channel_network = t.rasterize_flowline(
                flowline, dem_profile, buffer=None
            )

            t.write_raster(
                raster=channel_network,
                profile=out_profile,
                file_path=output_channel_network_raster_path,
            )

            print(
                f"Channel network raster written to {output_channel_network_raster_path}"
            )

            flowline["Type"] = "ChannelNetwork_NHD"
            # 0 indexed hydroids
            flowline["HYDROID"] = flowline.index
            flowline = flowline[["HYDROID", "Type", "geometry"]]
            flowline.to_file(output_channel_network_vector_path)
            print(
                f"Channel network vector written to {output_channel_network_vector_path}"
            )
            print(
                "Note: No channel network extraction performed. The NHD MR flowline was used."
            )

        else:
            print("Retracing flowline...")

            if custom_curvature is None:
                curvature = self.curvature_path
            else:
                curvature = custom_curvature
            if custom_mfd_fac is None:
                mfd_fac = self.mfd_fac_path
            else:
                mfd_fac = custom_mfd_fac
            if custom_endpoints is None:
                endpoints = self.endpoints_path
            else:
                endpoints = custom_endpoints
            if custom_binary_hand is None:
                binary_hand = self.binary_hand_path
            else:
                binary_hand = custom_binary_hand

            for input in [custom_curvature,
                        custom_mfd_fac,
                        custom_endpoints,
                        custom_binary_hand]:
                if input is not None and custom_path is None:
                    raise ValueError(f"A custom path is required when a custom {input} is provided.")

            required_files = [
                ("Curvature raster", curvature),
                ("Flow accumulation raster", mfd_fac),
                ("Endpoints csv", endpoints),
                ("Binary Hand", binary_hand)
            ]

            t.check_attributes(required_files, "extract_channel_network")

            # read and prepare required rasters
            mfd_fac, fac_profile = t.read_raster(mfd_fac)
            mfd_fac[mfd_fac == fac_profile["nodata"]] = np.nan
            mfd_fac = np.log(mfd_fac)
            mfd_fac = t.minmax_scale(mfd_fac)

            curvature, _ = t.read_raster(curvature)
            curvature[(curvature < -10) | (curvature > 10)] = np.nan
            curvature = t.minmax_scale(curvature)

            binary_hand, _ = t.read_raster(self.binary_hand_path)

            ### get cost surface array
            # use custom (likely NHD HR) flowline, NHD MR flowlines (binary HAND),
            # curvature, and flow accumulation in cost function
            if use_custom_flowline:
                    
                required_files = [
                    (
                        "Custom flowline raster",
                        self.custom_flowline_raster_path,
                    ),
                ]
                t.check_attributes(
                    required_files,
                    "extract_channel_network with use_custom_flowline=True",
                )
                # int16, 1 channel, 0 not
                custom_flowline_raster, _ = t.read_raster(
                    self.custom_flowline_raster_path
                )
                weight_binary_hand = 0.75
                weight_custom_flowline = 1

            # use NHD MR flowlines (binary HAND), curvature, and flow accumulation
            # in cost function (no custom flowline)
            elif not no_flowline:
                custom_flowline_raster = None
                weight_binary_hand = 0.75
                weight_custom_flowline = 0

            # use curvature and flow accumulation in cost function
            # (no NHD MR or custom flowlines)
            else:
                custom_flowline_raster = None
                weight_binary_hand = 0
                weight_custom_flowline = 0

            # default curvature and flow accumulation weights
            curv_weight_str = " (mean flow accumulation)"
            weight_curvature = np.nanmean(mfd_fac)
            weight_mfd_fac = 1

            # set custom weights if provided
            if custom_weight_curvature is not None:
                weight_curvature = custom_weight_curvature
                curv_weight_str = ""
            if custom_weight_mfd_fac is not None:
                weight_mfd_fac = custom_weight_mfd_fac
            if custom_weight_binary_hand is not None:
                weight_binary_hand = custom_weight_binary_hand
            if custom_weight_custom_flowline is not None:
                weight_custom_flowline = custom_weight_custom_flowline

            print("Cost function weights:")
            print(f"curvature          {weight_curvature:.4f}{curv_weight_str}")
            print(f"mfd_fac            {weight_mfd_fac:.4f}")
            print(f"binary_hand        {weight_binary_hand:.4f}")
            print(f"custom_flowline    {weight_custom_flowline:.4f}")

            weights_arrays = [
                (weight_curvature, curvature),
                (weight_mfd_fac, mfd_fac),
                (weight_binary_hand, binary_hand),
                (weight_custom_flowline, custom_flowline_raster),
            ]
            print(weight_curvature, weight_mfd_fac, weight_binary_hand, weight_custom_flowline)

            cost = t.get_combined_cost(weights_arrays)

            print(f"Cost min: {np.nanmin(cost)}")
            print(f"Cost max: {np.nanmax(cost)}")
            print(f"cost shape: {cost.shape}")

            if write_cost_function:
                t.write_raster(
                    raster=cost,
                    profile=fac_profile,
                    file_path=self.cost_function_channel_path,
                )
                print(
                    f"Cost function written to {str(self.cost_function_channel_path)}"
                )
            # threshold cost surface
            # get 2.5% quantile
            cost_quantile = np.quantile(cost[~np.isnan(cost)], 0.025)
            artificial_high_cost = 100000
            cost[(cost >= cost_quantile) | np.isnan(cost)] = (
                artificial_high_cost
            )
            channel_network, stream_rowcol, stream_keys = t.get_channel_network(
                cost,
                endpoints,
                fac_profile["transform"],
            )

            if custom_path is None:
                output_channel_network_raster_path = self.channel_network_raster_path
                output_channel_network_vector_path = self.channel_network_path
            else:
                output_channel_network_raster_path = f"{custom_path}.tif"
                output_channel_network_vector_path = f"{custom_path}.{vector_extension}"


            out_profile = fac_profile.copy()
            out_profile.update(dtype="int16", nodata=-32768)
            t.write_raster(
                raster=channel_network,
                profile=out_profile,
                file_path=self.channel_network_raster_path,
            )
            print(
                f"Channel network raster written to {output_channel_network_raster_path}"
            )

            t.write_vector_lines(
                rowcol_list=stream_rowcol,
                keys=stream_keys,
                profile=fac_profile,
                dataset_name="ChannelNetwork",
                file_path=self.channel_network_path,
            )
            print(
                f"Channel network vector written to {output_channel_network_vector_path}"
            )

    @t.time_it
    @t.use_config_defaults
    def calculate_hand(
        self,
        custom_filled_dem: str | PathLike = None,
        custom_channel_network_raster: str | PathLike = None,
        custom_path: str | PathLike = None,
        **wbt_args,
    ):
        """
        Calculate Height Above Nearest Drainage (HAND). Returns a raster with
        each cell's vertical elevation above its nearest stream cell, measured
        along the downslope D8 flowpath from the cell. This is a wrapper for
        the WhiteboxTools `elevation_above_stream` function.

        Parameters
        ----------
        custom_filled_dem : `str`, `os.PathLike`, optional
            Custom file path to input filled dem. If not provided default 
            filled_dem is used. A custom_path is required when a custom_filled_dem is provided.
        custom_channel_network_raster : `str`, `os.PathLike`, optional
            Custom file path to input channel network raster. If not provided default 
            channel_network_raster is used. A custom_path is required when 
            a custom_channel_network_raster is provided.
        custom_path : `str`, `os.PathLike`, optional
            Path to save HAND raster. If not provided, basins raster will be
            saved in project directory.
        wbt_args : `dict`, optional
            Additional arguments to pass to the WhiteboxTools
            `elevation_above_stream` function. See WhiteboxTools documentation
            for details.
        """
        if custom_filled_dem is None:
            filled_dem = self.filled_path
        else:
            filled_dem = custom_filled_dem
        if custom_channel_network_raster is None:
            channel_network_raster = self.channel_network_raster_path
        else:
            channel_network_raster = custom_channel_network_raster


        for input in [custom_filled_dem,
                      custom_channel_network_raster]:
            if input is not None and custom_path is None:
                raise ValueError(f"A custom path is required when a custom {input} is provided.")

        required_rasters = [
            ("Filled DEM", filled_dem),
            ("Channel network raster", channel_network_raster),
        ]
        t.check_attributes(required_rasters, "calculate_hand")

        # get file path for HAND
        self.hand_path = t.get_file_path(
            custom_path=custom_path,
            project_dir=self.project_dir,
            dem_name=self.dem_path.stem,
            suffix="HAND",
        )
        # set output file path for HAND
        if custom_path is None:
            output_hand_path = self.hand_path    
        else:
            output_hand_path = f"{custom_path}.tif"

        # get instance of WhiteboxTools
        wbt = t.get_WhiteboxTools()

        # calculate HAND
        # use absolute paths to avoid errors
        wbt.elevation_above_stream(
            dem=Path(filled_dem).resolve(),
            streams=Path(channel_network_raster).resolve(),
            output=Path(output_hand_path).resolve(),
            **wbt_args,
        )

        print(f"HAND raster written to {output_hand_path}")

    @t.time_it
    @t.use_config_defaults
    def segment_channel_network(
        self,
        custom_channel_network_vector: str | PathLike = None,
        custom_path: str | PathLike = None,
        vector_extension: str = "shp",
        segment_length: int | float = 1000,
    ):
        """
        Divide channel network into segments of a specified length.

        Parameters
        ----------
        custom_channel_network_vector : `str`, `os.PathLike`, optional
            Custom file path to input channel network vector. If not provided default 
            channel_network_vector is used. A custom_path is required 
            when a custom_channel_network_vector is provided.
        custom_path : `str`, `os.PathLike`, optional
            Custom path to save segmented channel network. If not provided,
            segmented channel network will be saved in project directory.
        vector_extension : `str`, optional
            Extension for vector file. Default is "shp".
        segment_length : `int` or `float`, optional
            Length of segments. Default is 1000 units.
        """
        if custom_channel_network_vector is None:
            channel_network_vector = self.channel_network_path
        else:
            channel_network_vector = custom_channel_network_vector
            if custom_path is None:
                raise ValueError(f"A custom path is required when a custom custom_channel_network_vector is provided.")

        check_files = [
            ("Channel network vector", channel_network_vector),
        ]
        t.check_attributes(check_files, "segment_channel_network")

        channel_network = gpd.read_file(channel_network_vector)

        segments = t.split_network(channel_network, segment_length)

        # HydroID: 1, 2, 3, ... len(segments)
        out_gdf = gpd.GeoDataFrame(
            {
                "HYDROID": [i + 1 for i in range(len(segments))],
                "Length": [round(segment.length, 4) for segment in segments],
                "geometry": segments,
            },
            crs=channel_network.crs,
        )

        # set file path
        if custom_path is None:
            output_segmented_channel_network_path = self.segmented_channel_network_path    
        else:
            output_segmented_channel_network_path = f"{custom_path}.{vector_extension}"

        out_gdf.to_file(output_segmented_channel_network_path)

        print(
            f"Segmented channel network written to {output_segmented_channel_network_path}"
        )

    @t.time_it
    @t.use_config_defaults
    def delineate_segment_catchments(
        self,
        custom_segmented_channel_network: str | PathLike = None,
        custom_d8_fdr: str | PathLike = None,
        custom_path: str | PathLike = None,
        **wbt_args,
    ):
        """
        Delineate catchments for each segment of the channel network.
        The D8 flow direction raster and segmented channel network vector are
        required to run delineate_segment_catchments. This is a wrapper for
        the WhiteboxTools watershed function.

        Parameters
        ----------
        custom_segmented_channel_network_path : `str`, `os.PathLike`, optional
            Custom file path to input segmented channel network path. If not provided default 
            is used. A custom_path is required when a custom_segmented_channel_network_path is provided.
        custom_d8_fdr : `str`, `os.PathLike`, optional
            Custom file path to input d8 fdr. If not provided default 
            d8_fdr is used. A custom_path is required when a custom_d8_fdr is provided.
        custom_path : `str`, `os.PathLike`, optional
            Custom path to save segment catchments raster. If not provided,
            segment catchments will be saved in project directory.
        wbt_args : `dict`, optional
            Additional arguments to pass to the WhiteboxTools
        """
        if custom_segmented_channel_network is None:
            segmented_channel_network = self.segmented_channel_network_path
        else:
            segmented_channel_network = custom_segmented_channel_network
        if custom_d8_fdr is None:
            d8_fdr = self.d8_fdr_path
        else:
            d8_fdr = custom_d8_fdr

        for input in [custom_segmented_channel_network,
                    custom_d8_fdr]:
            if input is not None and custom_path is None:
                raise ValueError(f"A custom path is required when a custom {input} is provided.")

        required_files = [
            (
                "Segmented channel network vector",
                segmented_channel_network,
            ),
            ("D8 flow direction raster", d8_fdr),
        ]
        t.check_attributes(required_files, "delineate_segment_catchments")

        # rasterize segmented channel network to use in wbt.watershed()
        with rio.open(d8_fdr) as ds:
            profile = ds.profile
        gdf = gpd.read_file(segmented_channel_network)
        segments_raster = rasterize(
            zip(gdf.geometry, gdf["HYDROID"]),
            out_shape=(profile["height"], profile["width"]),
            dtype="int16",
            transform=profile["transform"],
            fill=0,
        )

        # set segmented channel network raster name
        output_segmented_channel_network_raster_path = self.segmented_channel_network_raster_path

        # write segmented channel network raster
        out_profile = profile.copy()
        out_profile.update(dtype="int16", nodata=-32768)
        t.write_raster(
            raster=segments_raster,
            profile=out_profile,
            file_path=output_segmented_channel_network_raster_path,
        )

        # set segmented channel network catachments path
        if custom_path is None:
            output_segment_catchments_path = self.segment_catchments_raster_path    
        else:
            output_segment_catchments_path = f"{custom_path}.tif"


        # get instance of WhiteboxTools
        wbt = t.get_WhiteboxTools()

        # delineate catchments for each segment
        # use absolute paths to avoid errors
        wbt.watershed(
            d8_pntr=Path(d8_fdr).resolve(),
            pour_pts=Path(output_segmented_channel_network_raster_path).resolve(),
            output=Path(output_segment_catchments_path).resolve(),
            **wbt_args,
        )

        print(
            f"Segment catchments written to {output_segment_catchments_path}"
        )

    @t.time_it
    @t.use_config_defaults
    def calculate_src(
        self,
        custom_dem: str | PathLike = None,
        custom_segmented_channel_network: str | PathLike = None,
        custom_segment_catchments_raster: str | PathLike = None,
        custom_catchments: str | PathLike = None,
        custom_hand: str | PathLike = None,
        custom_path: str | PathLike = None,
        # write_segment_catchments_features: bool = False,
        # vector_extension: str = None,
        # write_river_attributes: bool = False,
        min_slope: float = 0.000001,
        max_stage: float = 20,
        incr_stage: float = 0.1,
        custom_roughness_path: str | PathLike = None,
    ):
        """
        Calculate synthetic rating curves (SRC) for each segment of the channel
        network. The SRC are based on the channel geometry attributes and the
        stage-height relationship. The SRC are written to a csv file.

        Parameters
        ----------
        custom_dem : `str`, `os.PathLike`, optional
            Custom file path to input dem. If not provided default DEM
            is used. A custom_path is required when a custom_dem is provided.
        custom_segmented_channel_network_path : `str`, `os.PathLike`, optional
            Custom file path to input segmented channel network path. If not provided default 
            is used. A custom_path is required when a 
            custom_segmented_channel_network_path is provided.
        custom_segment_catchments_raster : `str`, `os.PathLike`, optional
            Custom file path to input segmented catchment raster path. If not provided default 
            is used. A custom_path is required when a 
            custom_segment_catchments_raster is provided.
        custom_catchments: `str`, `os.PathLike`, optional
            Custom file path to input catchments. If not provided default 
            catchments is used. A custom_path is required when a 
            custom_catchments is provided.
        custom_hand : `str`, `os.PathLike`, optional
            Custom file path to input HAND. If not provided default 
            hand is used. A custom_path is required when a custom_hand is provided.
        custom_path : `str`, `os.PathLike`, optional
            Custom path to save synthetic rating curves. If not provided, SRC
            will be saved in project directory.
        min_slope : `float`, optional
            Minimum slope allowed on channel segments. Default is 0.000001.
        max_stage : `float`, optional
            Maximum stage height in SRC. Default is 20.
        incr_stage : `float`, optional
            Increment with which to calculate SRC, from 0 to max_stage.
            Default is 0.1.
        custom_roughness_path : `str`, `os.PathLike`, optional
            Custom path to a csv file with roughness, a.k.a. Manning's n values
            for each COMID in the study area. Must have columns "COMID" and
            "Roughness". If not provided, default Manning's n values, which
            have been determined for each COMID in CONUS, will be used. These
            default roughness values are determined from stream order:

            stream order | roughness
            ------------ | ---------
            1            | 0.200
            2            | 0.100
            3            | 0.065
            4            | 0.045
            5            | 0.030
            6            | 0.010
            7            | 0.025
        """
        if custom_dem is None:
            dem = self.dem_path
        else:
            dem = custom_dem

        if custom_segmented_channel_network is None:
            segmented_channel_network = self.segmented_channel_network_path
        else:
            segmented_channel_network = custom_segmented_channel_network

        if custom_segment_catchments_raster is None:
            segment_catchment_raster = self.segment_catchments_raster_path
        else:
            segment_catchment_raster = custom_segment_catchments_raster

        if custom_catchments is None:
            catchments = self.catchment_path
        else:
            catchments = custom_catchments
        
        if custom_hand is None:
            hand = self.hand_path
        else:
            hand = custom_hand

        for input in [custom_dem,
                    custom_segmented_channel_network,
                    custom_catchments,
                    custom_segment_catchments_raster,
                    custom_hand]:
            if input is not None and custom_path is None:
                raise ValueError(f"A custom path is required when a custom {input} is provided.")



        required_files = [
            ("DEM", dem),
            ("Segmented channel network vector",segmented_channel_network,),
            ("Channel network segment catchments",segment_catchment_raster,),
            ("PyGeoFlood.catchment_path", catchments),
            ("HAND raster", hand),
        ]

        t.check_attributes(required_files, "calculate_src")

        segmented_channel_network = gpd.read_file(
            segmented_channel_network
        )

        nwm_catchments = gpd.read_file(catchments)
        nwm_catchments = nwm_catchments.to_crs(segmented_channel_network.crs)

        with rio.open(dem) as ds:
            msg = "Segmented channel network crs does not match DEM crs"
            assert ds.crs == segmented_channel_network.crs, msg

        segment_catchments, profile = t.read_raster(
            segment_catchment_raster
        )

        hand, _ = t.read_raster(hand)

        river_attributes = t.get_river_attributes(
            dem,
            segment_catchments,
            nwm_catchments,
            segmented_channel_network,
            profile,
            min_slope,
        )

        # river attributes path
        river_attributes_path = self.river_attributes_path
        river_attributes.to_csv(river_attributes_path, index=False)
        print(f"River attributes written to {river_attributes_path}")

        # slope raster from unfiltered DEM (*_slope.tif is from filtered DEM)
        unfilt_dem, _ = t.read_raster(dem)
        unfilt_slope = t.compute_dem_slope(
            unfilt_dem, profile["transform"].a, verbose=False
        )
        unfilt_slope = np.nan_to_num(unfilt_slope, nan=0)
        unfilt_dem = None
        # default stage heights: 0, 0.1, 0.2, ..., 20
        heights = np.arange(0, max_stage + incr_stage, incr_stage)
        cell_area = abs(profile["transform"].a * profile["transform"].e)
        # add channel geometry attributes to synthetic rating curves
        src_df = t.catchhydrogeo(
            hand,
            segment_catchments,
            river_attributes[["HYDROID"]].values,
            unfilt_slope,
            heights,
            cell_area,
            river_attributes,
            custom_roughness_path,
        )

        # self.src_path = t.get_file_path(
        #     custom_path=custom_path,
        #     project_dir=self.project_dir,
        #     dem_name=self.dem_path.stem,
        #     suffix="src",
        #     extension="csv",
        # )
        # set src path
        if custom_path is None:
            output_src_path = self.src_path    
        else:
            output_src_path = f"{custom_path}.csv"

        src_df.to_csv(output_src_path, index=False)
        print(f"Synthetic rating curves written to {output_src_path}")

    @t.time_it
    @t.use_config_defaults
    def calculate_flood_stage(
        self,
        custom_src: str | PathLike = None,
        custom_streamflow_forecast_path: str | PathLike = None,
        custom_path: str | PathLike = None,
        custom_Q: int | float = None,
    ):
        """
        Calculate flood stage for each segment of the channel network.
        Forecasted streamflow values for each COMID (feature ID) must be set
        in `PyGeoFlood.streamflow_forecast_path` before running if custom_Q is not set.
        If the streamflow forecast is a netCDF file it must be in NWM format
        (in xarray: 'streamflow' variable with a "feature_id" or "COMID" dim/coord).
        If the streamflow forecast is a CSV file, it must have columns
        "feature_id" (or "COMID") and "streamflow".

        Parameters
        ----------
        custom_src : `str`, `os.PathLike`, optional
            Custom file path to input synthetic rating curve. If not provided default 
            src is used. A custom_path is required when a custom_src is provided.
        custom_streamflow_forecast_path : `str`, `os.PathLike`, optional
            Custom file path to input streamflow_forecast_path. If not provided default 
            is used. A custom_path is required when a custom_streamflow_forecast_path is provided.
        custom_path : `str`, `os.PathLike`, optional
            Custom path to save flood stage interpolated from synthetic rating
            curves. If not provided, flood stage will be saved in project
            directory.
        custom_Q : `int` or `float`, optional
            Constant streamflow value to assign to all segments. Default is None.
            If set, custom_Q will be used to calculate flood stage instead of
            forecasted streamflow values.
        """
        if custom_src is None:
            src = self.src_path
        else:
            src = custom_src
        if custom_streamflow_forecast_path is None:
            streamflow_forcast = self.streamflow_forecast_path
        else:
            streamflow_forcast = custom_streamflow_forecast_path

        for input in [custom_src,
                custom_streamflow_forecast_path]:
            if input is not None and custom_path is None:
                raise ValueError(f"A custom path is required when a custom {input} is provided.")


        required_files = [
            ("Synthetic rating curves", src),
            (
                "PyGeoFlood.streamflow_forecast_path",
                streamflow_forcast,
            ),
        ]

        if custom_Q is None:
            t.check_attributes(required_files, "calculate_flood_stage")
        else:
            print(f"Applying custom streamflow to each segment: {custom_Q} cms")
            t.check_attributes([required_files[0]], "calculate_flood_stage")

        # read synthetic rating curves
        src = pd.read_csv(src)
        src = src[["HYDROID", "Stage_m", "Volume_m3", "COMID", "Discharge_cms"]]

        out_df = t.get_flood_stage(src, streamflow_forcast, custom_Q)

        self.flood_stage_path = t.get_file_path(
            custom_path=custom_path,
            project_dir=self.project_dir,
            dem_name=self.dem_path.stem,
            suffix="flood_stage",
            extension="csv",
        )
        # set file path
        if custom_path is None:
            output_flood_stage_depth_path = self.flood_stage_path    
        else:
            output_segment_catchments_path = f"{custom_path}.csv"

        out_df.to_csv(output_flood_stage_depth_path, index=False)
        print(f"Flood stages written to {output_flood_stage_depth_path}")

    @t.time_it
    @t.use_config_defaults
    def inundate(
        self,
        custom_hand: str | PathLike = None,
        custom_flood_stage: str | PathLike = None,
        custom_segment_catchments_raster: str | PathLike = None,
        custom_path: str | PathLike = None,
    ):
        """
        Calculate flood inundation raster based on HAND and flood stage.

        Parameters
        ----------
        custom_hand : `str`, `os.PathLike`, optional
            Custom file path to input sHAND. If not provided default 
            HAND is used. A custom_path is required when a custom_hand is provided.
        custom_flood_stage : `str`, `os.PathLike`, optional
            Custom file path to input flood stage. If not provided default 
            is used. A custom_path is required when a custom_flood_stage is provided.
        custom_segment_catchments : `str`, `os.PathLike`, optional
            Custom file path to input segment_catchments. If not provided default 
            is used. A custom_path is required when a custom_segment_catchments is provided.
        custom_path : `str`, `os.PathLike`, optional
            Custom path to save flood inundation raster. If not provided, flood
            inundation raster will be saved in project directory.
        """
        if custom_hand is None:
            hand = self.hand_path
        else:
            hand = custom_hand
        
        if custom_flood_stage is None:
            flood_stage = self.flood_stage_path
        else:
            flood_stage = custom_flood_stage

        if custom_segment_catchments_raster is None:
            segment_catchment_raster = self.segment_catchments_raster_path
        else:
            segment_catchment_raster = custom_segment_catchments_raster

        for input in [custom_hand,
                    custom_flood_stage,
                    custom_segment_catchments_raster]:
            if input is not None and custom_path is None:
                raise ValueError(f"A custom path is required when a custom {input} is provided.")

        required_files = [
            ("HAND raster", hand),
            ("Flood stages", flood_stage),
            ("Segment catchments", segment_catchment_raster),
        ]
        t.check_attributes(required_files, "inundate")

        hand, profile = t.read_raster(hand)
        seg_catch, _ = t.read_raster(segment_catchment_raster)
        df = pd.read_csv(flood_stage)
        df = df.sort_values(by="HYDROID")
        # inundated = t.get_inun(hand, seg_catch, df)
        hydroids = df["HYDROID"].to_numpy()
        stage_m = df["Stage_m"].to_numpy()
        inundated = t.jit_inun(hand, seg_catch, hydroids, stage_m)

        # set file path
        if custom_path is None:
            output_fim_path = self.fim_path    
        else:
            output_fim_path = f"{custom_path}.tif"


        out_profile = profile.copy()
        out_profile.update(dtype="float32")

        t.write_raster(
            raster=inundated,
            profile=out_profile,
            file_path=output_fim_path,
        )

        print(f"Flood inundation raster written to {output_fim_path}")

    @t.time_it
    def run_fim_workflow(self):
        """
        Run the full PyGeoFlood workflow.
        """
        self.apply_nonlinear_filter()
        self.calculate_slope()
        self.calculate_curvature()
        self.fill_depressions()
        self.calculate_mfd_flow_accumulation()
        self.calculate_d8_flow_direction()
        self.find_outlets()
        self.delineate_basins()
        self.define_skeleton()
        # self.calculate_geodesic_distance()
        # self.identify_channel_heads()
        self.find_endpoints()
        self.calculate_binary_hand()
        if self.custom_flowline_path.is_file():
            self.rasterize_custom_flowline()
        self.extract_channel_network()
        self.calculate_hand()
        self.segment_channel_network()
        self.delineate_segment_catchments()
        self.calculate_src()
        self.calculate_flood_stage()
        self.inundate()


# get dictionary of PyGeoFlood methods and their parameters
pgf_methods = [
    method
    for method in dir(PyGeoFlood)
    if inspect.isfunction(getattr(PyGeoFlood, method))
    and not method.startswith("__")
]
pgf_params = {}
for method in pgf_methods:
    pgf_params[method] = [
        param
        for param in inspect.signature(
            getattr(PyGeoFlood, method)
        ).parameters.keys()
        if param != "self"
    ]


class PGF_Config:

    def __init__(self, dict=None, **options):
        self.config = {}
        self.update_options(dict, **options)

    def __repr__(self):
        json_str = json.dumps(self.config, indent=4)
        indented = "\n".join("    " + line for line in json_str.splitlines())
        return f"PGF_Config(\n{indented}\n)"

    def update_options(self, dict=None, **new_options):
        """
        Update a PGF_Config instance with new options. Either a dictionary of
        options can be passed with format
        {method1: {option1: value1, option2: value2}, method2: ...}, or new
        options can be passed as keyword arguments with format
        method={option1: value1, option2: value2}. Unrecognized methods or
        options will be ignored.

        Parameters
        ----------
        dict : `dict`, optional
            Dictionary of options to update. Default is None.
        **new_options : `dict`, optional
            New options to add to the dictionary.
        """
        dict = {} if dict is None else dict
        dict.update(new_options)
        for method, opts in dict.items():
            if method in pgf_params.keys():
                for opt in opts.keys():
                    if opt in pgf_params[method]:
                        if method not in self.config:
                            self.config[method] = {}
                        if opt not in self.config[method]:
                            self.config[method][opt] = {}
                        self.config[method].update(opts)
                    else:
                        print(
                            f"Warning: Option '{opt}' not recognized for method '{method}'"
                        )
            else:
                print(f"Warning: Method '{method}' not recognized")

    def get_method_options(self, method_name):
        return self.config.get(method_name, {})<|MERGE_RESOLUTION|>--- conflicted
+++ resolved
@@ -479,14 +479,8 @@
         if "fix_flats" not in wbt_args:
             wbt_args["fix_flats"] = True
         wbt.fill_depressions(
-<<<<<<< HEAD
             dem=Path(filtered_dem).resolve(),
             output=Path(output_filled_path).resolve(),
-            fix_flats=True,
-=======
-            dem=self.filtered_dem_path.resolve(),
-            output=self.filled_path.resolve(),
->>>>>>> 397215be
             **wbt_args,
         )
 
@@ -543,14 +537,8 @@
         if "out_type" not in wbt_args:
             wbt_args["out_type"] = "cells"
         wbt.quinn_flow_accumulation(
-<<<<<<< HEAD
             dem=Path(filled_dem).resolve(),
             output=Path(output_mfd_fac_path).resolve(),
-            out_type="cells",
-=======
-            dem=self.filled_path.resolve(),
-            output=self.mfd_fac_path.resolve(),
->>>>>>> 397215be
             **wbt_args,
         )
 
