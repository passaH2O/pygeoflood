--- conflicted
+++ resolved
@@ -1222,12 +1222,6 @@
                     f".{vector_extension}"
                 )
             )
-<<<<<<< HEAD
-            # int16, 1 channel, 0 not
-            custom_flowline_raster, _ = t.read_raster(self.custom_flowline_raster_path)
-            weight_binary_hand = 0.75
-            weight_custom_flowline = 1
-=======
             flowline["Type"] = "ChannelNetwork_NHD"
             # 0 indexed hydroids
             flowline["HYDROID"] = flowline.index
@@ -1237,7 +1231,6 @@
                 f"Channel network vector written to {str(self.channel_network_path)}"
             )
             print("Note: No channel network extraction performed. The NHD MR flowline was used.")
->>>>>>> 43606c17
 
         else:
             print("Retracing flowline...")
@@ -1395,124 +1388,9 @@
                 dataset_name="ChannelNetwork",
                 file_path=self.channel_network_path,
             )
-<<<<<<< HEAD
-            print(f"Cost function written to {str(self.cost_function_channel_path)}")
-        # threshold cost surface
-        # get 2.5% quantile
-        cost_quantile = np.quantile(cost[~np.isnan(cost)], 0.025)
-        artificial_high_cost = 100000
-        cost[(cost >= cost_quantile) | np.isnan(cost)] = artificial_high_cost
-        channel_network, stream_rowcol, stream_keys = t.get_channel_network(
-            cost,
-            self.endpoints_path,
-            fac_profile["transform"],
-        )
-
-        ### write channel network raster and shapefile
-        # raster
-        self.channel_network_raster_path = t.get_file_path(
-            custom_path=custom_path,
-            project_dir=self.project_dir,
-            dem_name=self.dem_path.stem,
-            suffix="channel_network",
-        )
-        out_profile = fac_profile.copy()
-        out_profile.update(dtype="int16", nodata=-32768)
-        t.write_raster(
-            raster=channel_network,
-            profile=out_profile,
-            file_path=self.channel_network_raster_path,
-        )
-        print(
-            f"Channel network raster written to {str(self.channel_network_raster_path)}"
-        )
-        # write vector dataset
-        self.channel_network_path = self.channel_network_raster_path.with_suffix(
-            f".{vector_extension}"
-        )
-        t.write_vector_lines(
-            rowcol_list=stream_rowcol,
-            keys=stream_keys,
-            profile=fac_profile,
-            dataset_name="ChannelNetwork",
-            file_path=self.channel_network_path,
-        )
-        print(f"Channel network vector written to {str(self.channel_network_path)}")
-
-    @t.time_it
-    @t.use_config_defaults
-    def calculate_dinf_flow_direction(
-        self,
-        custom_path: str | PathLike = None,
-        **wbt_args,
-    ):
-        """
-        Calculate Dinf flow direction. This is a wrapper for the WhiteboxTools
-        `d_inf_pointer` function.
-
-        Parameters
-        ---------
-        custom_path : `str`, `os.PathLike`, optional
-            Path to save Dinf flow direction raster. If not provided, Dinf flow
-            direction raster will be saved in project directory.
-        wbt_args : `dict`, optional
-            Additional arguments to pass to the WhiteboxTools `d_inf_pointer`
-            function. See WhiteboxTools documentation for details.
-        """
-
-        t.check_attributes(
-            [("Filled DEM", self.filled_path)],
-            "calculate_dinf_flow_direction",
-        )
-
-        # get file path for Dinf flow direction
-        self.dinf_fdr_path = t.get_file_path(
-            custom_path=custom_path,
-            project_dir=self.project_dir,
-            dem_name=self.dem_path.stem,
-            suffix="dinf_fdr",
-        )
-=======
             print(
                 f"Channel network vector written to {str(self.channel_network_path)}"
             )
->>>>>>> 43606c17
-
-        # get instance of WhiteboxTools
-        wbt = t.get_WhiteboxTools()
-
-        # calculate D8 flow direction
-        # use absolute paths to avoid errors
-        wbt.d_inf_pointer(
-            dem=self.filled_path.resolve(),
-            output=self.dinf_fdr_path.resolve(),
-            **wbt_args,
-        )
-
-        # add back nodata cells from pit filled DEM
-        dem, dem_profile = t.read_raster(self.filled_path)
-        dem[dem_profile == dem_profile["nodata"]] = np.nan
-        dem_nan_mask = np.isnan(dem)
-        del dem
-        # read Dinf flow direction raster
-        dinf_fdr, dinf_profile = t.read_raster(self.dinf_fdr_path)
-
-        # convert angle from WBT degrees (0 N increasing clockwise)
-        # to TauDEM radians (0 E increasing counter-clockwise)
-        dinf_fdr = t.wbt_taudem_angle(dinf_fdr)
-
-        # set nodata cells to nodata value
-        dinf_fdr[dem_nan_mask] = -9999
-        dinf_profile.update(dtype="float32", nodata=-9999)
-        # write Dinf flow direction raster
-        t.write_raster(
-            raster=dinf_fdr,
-            profile=dinf_profile,
-            file_path=self.dinf_fdr_path,
-        )
-
-        print(f"Dinf flow direction raster written to {str(self.dinf_fdr_path)}")
-
 
     @t.time_it
     @t.use_config_defaults
